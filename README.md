--- conflicted
+++ resolved
@@ -21,7 +21,6 @@
 
 A list of the datasets included in CLIMB can be found in the [Dataset Info](Dataset_Info.md). 
 
-<<<<<<< HEAD
 # How to download:
 
 ## Quick Start - Global Downloader
@@ -36,18 +35,7 @@
 ```
 
 ## Download Individual Datasets
-=======
-# How to download
 
-## Installing dependencies
-
-As the first step, please install the required dependencies via
-```
-pip install -r requirements.txt
-```
-
-## Downloading entire dataset
->>>>>>> b226e813
 Create an object of the corresponding dataset class. An example is shown below.
 ```
 d = BinaryBrainTumorDataset(base_root='data', download=True)
